--- conflicted
+++ resolved
@@ -99,7 +99,6 @@
      */
     const input::InputChannel &get_input_channel(const core::UID &channel_uid) const;
 
-<<<<<<< HEAD
     template <class Message>
     void add_observer(monitoring::MessageProcessor<Message> &&message_processor, const std::vector<core::UID> &senders)
     {
@@ -108,13 +107,12 @@
 
         std::visit([&senders](auto &entity) { entity.subscribe(senders); }, observers_.back());
     }
-=======
+
 protected:
     /**
      * @brief Write model to backend.
      */
     void init();
->>>>>>> f57d017c
 
 private:
     template <typename GenType>
