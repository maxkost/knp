--- conflicted
+++ resolved
@@ -27,23 +27,13 @@
 std::unordered_map<uint64_t, size_t> convert_spikes(const knp::core::messaging::SpikeMessage &message);
 
 /**
-<<<<<<< HEAD
  * @brief Process a part of projection synapses.
- * @param projection projection that receives the message.
+ * @param projection projection to receive the message.
  * @param message_in_data processed spike data for the projection.
  * @param future_messages future messages queue
  * @param step_n  current step.
  * @param part_start index of the starting synapse.
  * @param part_size number of synapses to process.
-=======
- * @brief Process a part of a spike message for a projection.
- * @param projection projection to receive the message.
- * @param message_in spike message to send to projection.
- * @param future_messages queue of future messages.
- * @param step_n current step.
- * @param part_start index of the starting spike.
- * @param part_size number of spikes to process.
->>>>>>> 25563be4
  * @param mutex mutex.
  */
 void calculate_projection_part(
