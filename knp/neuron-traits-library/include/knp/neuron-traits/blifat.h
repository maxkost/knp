--- conflicted
+++ resolved
@@ -34,29 +34,20 @@
 struct default_values<BLIFATNeuron>
 {
     /**
-     * @brief The parameter defines the default value of `steps_before_firing` for a BLIFAT neuron.
-     */
-<<<<<<< HEAD
+     * @brief The parameter defines the default value of `n_time_steps_since_last_firing_` for a BLIFAT neuron.
+     */
     constexpr static std::size_t n_time_steps_since_last_firing_ = std::numeric_limits<std::size_t>::infinity();
 
-=======
-    constexpr static std::size_t steps_before_firing_ = std::numeric_limits<std::size_t>::infinity();
->>>>>>> 516a1524
     /**
      * @brief The parameter defines a value to which membrane potential tends (for conductance-based inhibitory
      * synapses)
      */
-<<<<<<< HEAD
-    constexpr static double reversive_inhibitory_potential_ = -0.3;
-
-=======
-    constexpr static double reverse_inhibitory_potential_ = -0.3;
->>>>>>> 516a1524
+    constexpr static double reversal_inhibitory_potential_ = -0.3;
+
     /**
      * @brief The parameter defines a value to which membrane potential tends (for current-based inhibitory synapses).
      */
     constexpr static double min_potential_ = -1.0e9;
-<<<<<<< HEAD
 
     /**
      * @brief The parameter defines a threshold for membrane potential.
@@ -151,26 +142,15 @@
     constexpr static double potential_reset_value_ = 0.;
 
     /**
-     * @brief The parameter defines the number of network execution steps, during which the neuron activity is totally
-     * blocked.
-     */
-    constexpr static int64_t total_blocking_period_ = std::numeric_limits<int64_t>::max();
-
-    /**
-     * @brief The parameter defines a dopamine value used to sum up all incoming dopamine synapse impacts.
-     */
-    constexpr static double dopamine_value_ = 0.0;
-=======
-    /**
-     * @brief The parameter defines the default value of the threshold for membrane potential.
-     */
-    constexpr static double activation_threshold_ = 1.0;
-    /**
      * @brief The parameter defines the default value for the number of network execution steps,
      * during which the neuron activity is totally blocked.
      */
     constexpr static int64_t total_blocking_period_ = std::numeric_limits<int64_t>::max();
->>>>>>> 516a1524
+
+    /**
+     * @brief The parameter defines a dopamine value used to sum up all incoming dopamine synapse impacts.
+     */
+    constexpr static double dopamine_value_ = 0.0;
 };
 
 
@@ -183,11 +163,7 @@
     /**
      * @brief The parameter defines a number of network steps since the last spike.
      */
-<<<<<<< HEAD
     std::size_t n_time_steps_since_last_firing_ = default_values<BLIFATNeuron>::n_time_steps_since_last_firing_;
-=======
-    std::size_t n_time_steps_since_last_firing_ = default_values<BLIFATNeuron>::steps_before_firing_;
->>>>>>> 516a1524
 
     /**
      * @brief The parameter defines a threshold for membrane potential.
@@ -263,11 +239,8 @@
     /**
      * @brief The parameter takes the default value of `reverse_inhibitory_potential` defined for a BLIFAT neuron.
      */
-<<<<<<< HEAD
-    double reversive_inhibitory_potential_ = default_values<BLIFATNeuron>::reversive_inhibitory_potential_;
-=======
-    double reverse_inhibitory_potential_ = default_values<BLIFATNeuron>::reverse_inhibitory_potential_;
->>>>>>> 516a1524
+    double reversal_inhibitory_potential_ = default_values<BLIFATNeuron>::reversal_inhibitory_potential_;
+
     /**
      * @brief The parameter defines a minimum number of network steps before a neuron can generate the next spike.
      */
