--- conflicted
+++ resolved
@@ -84,14 +84,11 @@
 bool are_similar_containers(const Container &container_1, const Container &container_2)
 {
     std::set<knp::core::UID> uids1, uids2;
-<<<<<<< HEAD
-    for (const auto &v : cont1) uids1.insert(get_uid(v));
-    for (const auto &v : cont2) uids2.insert(get_uid(v));
-=======
-    for (auto &value : container_1) uids1.insert(get_uid(value));
-    for (auto &value : container_2) uids2.insert(get_uid(value));
->>>>>>> 64322de2
-    if (uids1 != uids2) return false;
+
+    for (const auto &value : container_1) uids1.insert(get_uid(value));
+    for (const auto &value : container_2) uids2.insert(get_uid(value));
+
+    if (uids1 != uids2) retun false;
 
     if (!std::all_of(
             uids1.begin(), uids1.end(),
