/**
\mainpage About Kaspersky Neuromorphic Platform

\tableofcontents

Kaspersky Neuromorphic Platform (also referred to as "the platform") is a software and hardware platform designed to emulate spiking neural networks on CPUs and support them on various computers.
You can use Kaspersky Neuromorphic Platform to do the following:
\li Create and train neural networks based on the following types of input data: telemetry, events, images, 3D data, audio data and tactile data.
\li Create neural networks based on their geometric structure (coordinates).
\li Optimize the structure and hyperparameters of loaded neural networks.
\li Conduct applied research in the field of spiking neural network topology, input data classification, and other application domains of spiking neural networks.
\li Develop new topologies of neural networks, such as spike analogs of convolutional neural networks that imply convolution in space and time.
\li Develop new models of synaptic plasticity, such as models for unsupervised machine learning tasks.
\li Implement new neuron models.
\li Implement application solutions based on neuromorphic machine learning and artificial intelligence in the field of robotic manipulators, Internet of Things, unmanned systems, human-machine interaction, wearable devices, and optimization planning.
\li Implement application solutions on devices with low power consumption or using neural processing units (NPU).
You can use the C++ and Python languages to accomplish the listed tasks. The platform supports single-threaded and multi-threaded CPUs. The Kaspersky Neuromorphic Platform framework can also be used as a backend for the PyNN API.

\section doxygen About this guide

The API Reference Guide for Kaspersky Neuromorphic Platform is intended for specialists engaged in the development of secure solutions based on the platform and in the development of the Kaspersky neuromorphic Platform code base.

For information on the platform concepts and architecture, installation instructions and platform use cases, see <a href="https://stage.help.kaspersky.com/KNP/1.0/ru-RU/232786.htm">Kaspersky Neuromorphic Platform Online Help</a>.

\section thirdparty Information about third-party code 

\section trademark Trademark notices

Registered trademarks and service marks are the property of their respective owners.

<<<<<<< HEAD
Debian is a registered trademark of Software in the Public Interest, Inc.
Linux is the registered trademark of Linus Torvalds in the U.S. and other countries.
Python is a trademark or registered trademark of the Python Software Foundation.
=======
Debian is a registered trademark of Software in the Public Interest, Inc.\n
Linux is the registered trademark of Linus Torvalds in the U.S. and other countries.\n
Python is a trademark or registered trademark of the Python Software Foundation.\n
>>>>>>> e164b38f
Windows is a trademark of the Microsoft group of companies.
*/<|MERGE_RESOLUTION|>--- conflicted
+++ resolved
@@ -22,20 +22,14 @@
 
 For information on the platform concepts and architecture, installation instructions and platform use cases, see <a href="https://stage.help.kaspersky.com/KNP/1.0/ru-RU/232786.htm">Kaspersky Neuromorphic Platform Online Help</a>.
 
-\section thirdparty Information about third-party code 
+\section thirdparty Information about third-party code
 
 \section trademark Trademark notices
 
 Registered trademarks and service marks are the property of their respective owners.
 
-<<<<<<< HEAD
-Debian is a registered trademark of Software in the Public Interest, Inc.
-Linux is the registered trademark of Linus Torvalds in the U.S. and other countries.
-Python is a trademark or registered trademark of the Python Software Foundation.
-=======
 Debian is a registered trademark of Software in the Public Interest, Inc.\n
 Linux is the registered trademark of Linus Torvalds in the U.S. and other countries.\n
 Python is a trademark or registered trademark of the Python Software Foundation.\n
->>>>>>> e164b38f
 Windows is a trademark of the Microsoft group of companies.
 */