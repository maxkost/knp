--- conflicted
+++ resolved
@@ -19,40 +19,6 @@
 #include <unordered_map>
 #include <utility>
 #include <vector>
-
-<<<<<<< HEAD
-#include <boost/multi_index/hashed_index.hpp>
-#include <boost/multi_index/member.hpp>
-#include <boost/multi_index_container.hpp>
-=======
-
-/**
- * @brief Namespace for synapse traits.
- */
-namespace knp::synapse_traits
-{
-/**
- * @brief Structure for the parameters shared between synapses for STDP.
- * @tparam Rule type of the STDP rule.
- * @tparam SynapseType type of synapses.
- */
-template <template <typename> typename Rule, typename SynapseType>
-struct shared_synapse_parameters<knp::synapse_traits::STDP<Rule, SynapseType>>
-{
-    enum class ProcessingType
-    {
-        STDPOnly,
-        STDPAndSpike
-    };
-
-    using ContainerType = std::unordered_map<core::UID, ProcessingType, core::uid_hash>;
-
-    uint32_t stdp_window_size_ = 1;
-    ContainerType stdp_populations_;
-};
-
-}  // namespace knp::synapse_traits
->>>>>>> 29956ed0
 
 /**
  * @brief Core library namespace.
