--- conflicted
+++ resolved
@@ -149,42 +149,10 @@
 template <typename SynapseType>
 std::vector<size_t> knp::core::Projection<SynapseType>::get_by_postsynaptic_neuron(size_t neuron_index) const
 {
-<<<<<<< HEAD
-    std::vector<size_t> res;
-
-    for (size_t i = 0; i < parameters_.size(); ++i)
-    {
-        if (parameters_[i].id_to_ == neuron_index)
-        {
-            res.push_back(i);
-        }
-    }
-    return res;
-}
-
-
-template <typename SynapseType>
-std::tuple<size_t, size_t, size_t> knp::core::Projection<SynapseType>::get_connection(size_t index) const
-{
-    return std::make_tuple(parameters_[index].id_from_, index, parameters_[index].id_to_);
-}
-
-
-template <typename SynapseType>
-std::vector<std::tuple<size_t, size_t, size_t>> knp::core::Projection<SynapseType>::get_connections() const
-{
-    std::vector<std::tuple<size_t, size_t, size_t>> result;
-    result.reserve(parameters_.size());
-    for (size_t i = 0; i < parameters_.size(); ++i)
-    {
-        result.emplace_back(std::make_tuple(parameters_[i].id_from_, i, parameters_[i].id_to_));
-    }
-=======
     reindex();
     auto range = index_.find_by_postsynaptic(neuron_index);
     std::vector<size_t> result;
     for (auto iter = range.first; iter != range.second; ++iter) result.push_back(iter->index_);
->>>>>>> 3b947ab9
     return result;
 }
 
